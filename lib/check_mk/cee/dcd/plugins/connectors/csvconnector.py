--- conflicted
+++ resolved
@@ -638,29 +638,6 @@
             def get_folder_path(_):
                 return self._connection_config.folder
 
-<<<<<<< HEAD
-        tag_matcher = TagMatcher(cmk_tags)
-        hosts_to_create = []
-        hosts_to_modify = []
-        for host in cmdb_hosts:
-            hostname = normalize_hostname(host[hostname_field])
-            if not host_matches_filters(hostname):
-                continue
-
-            try:
-                existing_host = cmk_hosts[hostname]
-                if hostname in unrelated_hosts:
-                    continue  # not managed by this plugin
-            except KeyError:
-                self._logger.debug("Processing new host %r", host)
-                labels = get_host_label(host, hostname_field)
-
-                # Place the creation of the folder path before
-                # applying the prefix.
-                folder_path = get_folder_path(labels)
-
-                labels = add_prefix_to_labels(labels)
-=======
         def get_host_creation_tuple(
             host: dict, hostname_field: str, global_ident: str
         ) -> tuple:
@@ -674,7 +651,6 @@
                 # that have been created through this plugin.
                 "locked_by": global_ident,
             }
->>>>>>> 02ad4225
 
             ip_address = get_ip_address(host)
             if ip_address is not None:
