--- conflicted
+++ resolved
@@ -60,12 +60,8 @@
     Age,
     Filename,
     Dictionary,
-<<<<<<< HEAD
-=======
     ListOfStrings,
     RegExpUnicode,
-    TextAscii,
->>>>>>> 7c971e7e
 )
 
 
